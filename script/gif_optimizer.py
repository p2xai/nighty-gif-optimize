@nightyScript(
    name="GIF Optimizer v1.0.0",
    author="thedorekaczynski",
    description="Optimizes GIFs to reduce file size using Giflossy in Docker",
    usage="""<p>optimize <gif_url> [--lossy=<value>] [--speed=<factor>]
<p>optimize (with attached GIF file) [--lossy=<value>] [--speed=<factor>]
<p>optimize setup (shows Docker setup instructions)
<p>optimize path <download_path>
<p>optimize debug (toggle debug mode)
<p>optimize persistent (toggle persistent storage)
<p>optimize lb <1|12|24|72> (Set litterbox expiry time in hours)
<p>optimize limit <size_mb> (Set max file size before litterbox)
<p>optimize results (toggle detailed results)
<p>optimize status"""
)
def gif_optimizer_script():
    """
    GIF OPTIMIZER
    -------------

    Optimizes GIFs to reduce file size using Giflossy in Docker.
    
    DOCKER SETUP GUIDE:
    1. Create and verify a Docker account:
       - Go to https://hub.docker.com/signup
       - This is required before you can pull Docker images
    
    2. Install Docker on your system:
       - Windows/Mac: Download Docker Desktop from docker.com
       - Linux: Install docker package
    
    3. Pull required image:
       ```bash
       docker pull dylanninin/giflossy:latest
       ```
    
    4. Test container:
       ```bash
       docker run --rm dylanninin/giflossy gifsicle --help
       ```
       If you see the help text, the container is working.
    
    SETUP:
    1. Make sure Docker is running on your system
    2. (Optional) Set a permanent download path:
       <p>optimize path C:\\Downloads\\GIFs
    3. (Optional) Enable persistent storage to keep optimized GIFs:
       <p>optimize persistent
    4. (Optional) Set litterbox file expiry time:
       <p>optimize lb <1|12|24|72>
    5. Call the command with the GIF URL and optional arguments:
       <p>optimize https://example.com/image.gif [--lossy=<value>] [--speed=<factor>]
    
    COMMANDS:
    <p>optimize <gif_url> [--lossy=<value>] [--speed=<factor>]
        Optimize GIF from URL with options:
        - lossy: Lossy compression level (default: 30, higher = smaller file)
        - speed: Playback speed factor (default: 1.0, higher = faster)
    
    <p>optimize (with attached GIF)
        Optimize attached GIF file using default settings
        You can also include the lossy and speed options with attachments
    
    <p>optimize setup
        Show Docker setup instructions
    
    <p>optimize path <download_path>
        Set download path for optimized GIFs
    
    <p>optimize debug (toggle debug mode)
        Toggle debug mode for detailed logging
    
    <p>optimize persistent (toggle persistent storage)
        Toggle persistent storage to keep optimized GIFs
    

    <p>optimize lb <1|12|24|72>
        Set litterbox file expiry time in hours

    <p>optimize limit <size_mb>
        Set max file size before uploading to litterbox

    <p>optimize results
        Toggle detailed optimization results

    <p>optimize status
        Check if Giflossy container is working
    
    DEFAULT SETTINGS:
    - Lossy Level: 30 (good balance between quality and size)
    - Speed Factor: 1.0 (normal playback speed)
    - Debug Mode: Disabled by default
    - Persistent Storage: Disabled by default
    - Litterbox Expiry: 24 hours
    - Litterbox Size Limit: 8MB
    - Detailed Results: Disabled by default
    - Download Path: System temp directory + "gif_optimizer" subfolder
      (When persistent storage is enabled, GIFs are stored in a "gifs" subfolder 
       along with a "workdir" subfolder for temporary files required for optimization)
    
    EXAMPLES:
    <p>optimize https://example.com/image.gif
        Optimize GIF from URL with default settings (lossy=30, speed=1.0)
    
    <p>optimize --lossy=50 --speed=2.0
        Optimize attached GIF with higher compression and 2x speed
    
    <p>optimize https://example.com/image.gif --lossy=50 --speed=0.5
        Optimize URL GIF with higher compression and 0.5x speed
    
    FILE SIZE LIMITATIONS:
    - Discord has a file size limit of 8MB for GIFs
    - Files larger than the configured limit (default 8MB) are uploaded to litterbox.catbox.moe
    - For large GIFs, it's recommended to:
      1. Use a higher lossy value (e.g., --lossy=50)
    
    NOTES:
    - Requires Docker to be installed and running
    - Files are processed locally in Docker container
    - When persistent storage is enabled, GIFs are saved with unique names
      based on the original GIF filename and timestamp
    - Both URL links and direct file attachments are supported
    - Giflossy optimization can significantly reduce file size while maintaining quality
    - Large files are uploaded to litterbox.catbox.moe when they exceed the configured limit
    - Speed modification is applied before optimization to ensure smooth playback
    - This script is specifically designed for Nighty Selfbot and uses its API
    """
    import aiohttp
    import asyncio
    import os
    import re
    import tempfile
    from pathlib import Path
    import shutil
    from datetime import datetime
    
    # Config keys
    DOWNLOAD_PATH_KEY = "gif_optimizer_download_path"
    DEBUG_ENABLED_KEY = "gif_optimizer_debug_enabled"
    PERSISTENT_STORAGE_KEY = "gif_optimizer_persistent_storage"
    LITTERBOX_EXPIRY_KEY = "gif_optimizer_litterbox_expiry"
    MAX_FILESIZE_KEY = "gif_optimizer_max_filesize"
    DETAILED_RESULTS_KEY = "gif_optimizer_detailed_results"
    
    # Helper function for debug logging
    def debug_log(message, type_="DEBUG"):
        """Log debug messages if debug mode is enabled"""
        if getConfigData().get(DEBUG_ENABLED_KEY, False):
            timestamp = datetime.now().strftime("%Y-%m-%d %H:%M:%S")
            print(f"[{timestamp}] [GIF OPTIMIZER] [{type_}] {message}", type_=type_)
    
    # Initialize configuration
    if getConfigData().get(DOWNLOAD_PATH_KEY) is None:
        default_path = os.path.join(tempfile.gettempdir(), "gif_optimizer")
        updateConfigData(DOWNLOAD_PATH_KEY, default_path)
        debug_log(f"Initialized default download path: {default_path}", type_="INFO")
    
    if getConfigData().get(DEBUG_ENABLED_KEY) is None:
        updateConfigData(DEBUG_ENABLED_KEY, False)
        debug_log("Initialized debug mode to disabled", type_="INFO")

    if getConfigData().get(PERSISTENT_STORAGE_KEY) is None:
        updateConfigData(PERSISTENT_STORAGE_KEY, False)
        debug_log("Initialized persistent storage to disabled", type_="INFO")
        
    if getConfigData().get(LITTERBOX_EXPIRY_KEY) is None:
        updateConfigData(LITTERBOX_EXPIRY_KEY, "24h")  # Default to 24 hours
        debug_log("Initialized litterbox expiry to 24h", type_="INFO")

    if getConfigData().get(MAX_FILESIZE_KEY) is None:
        updateConfigData(MAX_FILESIZE_KEY, 8)
        debug_log("Initialized max file size to 8MB", type_="INFO")

    if getConfigData().get(DETAILED_RESULTS_KEY) is None:
        updateConfigData(DETAILED_RESULTS_KEY, False)
        debug_log("Initialized detailed results to disabled", type_="INFO")
    
    # Helper function to ensure download directory exists
    def ensure_download_dir(persistent=False, workdir=False):
        download_path = getConfigData().get(DOWNLOAD_PATH_KEY)
        if persistent:
            download_path = os.path.join(download_path, "gifs")
            if workdir:
                download_path = os.path.join(download_path, "workdir")
        os.makedirs(download_path, exist_ok=True)
        return download_path

    # Helper function to generate unique filename
    def generate_gif_filename(url):
        # Extract filename from URL or generate timestamp-based name
        url_filename = os.path.splitext(os.path.basename(url))[0]
        timestamp = datetime.now().strftime("%Y%m%d_%H%M%S")
        # Clean the filename to remove invalid characters
        url_filename = re.sub(r'[^\w\-_]', '_', url_filename)
        return f"{url_filename}_{timestamp}.gif"
    
    # Helper function to parse arguments
    def parse_args(args_str):
        lossy_match = re.search(r'--lossy=(\d+)', args_str)
        speed_match = re.search(r'--speed=(-?\d*\.?\d+)', args_str)  # Allow negative values
        
        # Get the URL (everything before the first flag)
        url = args_str
        for match in [lossy_match, speed_match]:
            if match and match.group(0) in url:
                url = url.replace(match.group(0), "").strip()
        
        return {
            "url": url.strip(),
            "lossy": int(lossy_match.group(1)) if lossy_match else 30,
            "speed": float(speed_match.group(1)) if speed_match else 1.0
        }
    
    # Helper function to download file
    async def download_file(url, filename):
        download_path = ensure_download_dir()
        file_path = os.path.join(download_path, filename)
        debug_log(f"Downloading to: {file_path}", type_="INFO")
        
        async with aiohttp.ClientSession() as session:
            async with session.get(url) as response:
                if response.status == 200:
                    with open(file_path, 'wb') as f:
                        while True:
                            chunk = await response.content.read(8192)
                            if not chunk:
                                break
                            f.write(chunk)
                    return file_path
                else:
                    raise Exception(f"Download failed with status {response.status}")
    
    # Helper function to run docker command
    async def run_docker_cmd(cmd):
        debug_log(f"Running docker command: {cmd}", type_="DEBUG")
        process = await asyncio.create_subprocess_shell(
            cmd,
            stdout=asyncio.subprocess.PIPE,
            stderr=asyncio.subprocess.PIPE
        )
        stdout, stderr = await process.communicate()
        if process.returncode != 0:
            raise Exception(f"Docker command failed: {stderr.decode()}")
        return stdout.decode()

    # Helper function to modify GIF speed using FFmpeg
    async def modify_gif_speed(input_path, output_path, speed_factor):
        """Modify GIF speed using FFmpeg"""
        debug_log(f"Modifying GIF speed with factor: {speed_factor}", type_="INFO")
        
        # Create temporary paths for intermediate files
        temp_dir = os.path.dirname(input_path)
        temp_video = os.path.join(temp_dir, "temp_video.mp4")
        temp_gif = os.path.join(temp_dir, "temp_gif.gif")
        
        try:
            # Step 1: Convert GIF to video
            ffmpeg_cmd = (
                f'docker run --rm -v "{temp_dir}:/src" -v "{temp_dir}:/dest" jrottenberg/ffmpeg '
                f'-y -i /src/{os.path.basename(input_path)} '
                f'-c:v libx264 -pix_fmt yuv420p '
                f'/dest/temp_video.mp4'
            )
            await run_docker_cmd(ffmpeg_cmd)
            
            # Step 2: Apply speed modification
            if speed_factor < 0:
                speed_factor = abs(speed_factor)
                ffmpeg_cmd = (
                    f'docker run --rm -v "{temp_dir}:/src" -v "{temp_dir}:/dest" jrottenberg/ffmpeg '
                    f'-y -i /src/temp_video.mp4 '
                    f'-vf "reverse,setpts={1/speed_factor}*PTS" '
                    f'-c:v libx264 -pix_fmt yuv420p '
                    f'/dest/temp_video.mp4'
                )
            else:
                ffmpeg_cmd = (
                    f'docker run --rm -v "{temp_dir}:/src" -v "{temp_dir}:/dest" jrottenberg/ffmpeg '
                    f'-y -i /src/temp_video.mp4 '
                    f'-vf "setpts={1/speed_factor}*PTS" '
                    f'-c:v libx264 -pix_fmt yuv420p '
                    f'/dest/temp_video.mp4'
                )
            await run_docker_cmd(ffmpeg_cmd)
            
            # Step 3: Convert back to GIF
            ffmpeg_cmd = (
                f'docker run --rm -v "{temp_dir}:/src" -v "{temp_dir}:/dest" jrottenberg/ffmpeg '
                f'-y -i /src/temp_video.mp4 '
                f'-vf "fps=10,split[s0][s1];[s0]palettegen[p];[s1][p]paletteuse" '
                f'/dest/temp_gif.gif'
            )
            await run_docker_cmd(ffmpeg_cmd)
            
            # Step 4: Move the result to the output path
            shutil.move(temp_gif, output_path)
            
            # Clean up temporary files
            try:
                os.remove(temp_video)
            except:
                pass
            
            debug_log(f"Speed modification completed: {output_path}", type_="INFO")
            return True
            
        except Exception as e:
            debug_log(f"Speed modification failed: {str(e)}", type_="ERROR")
            # Clean up temporary files in case of error
            try:
                if os.path.exists(temp_video):
                    os.remove(temp_video)
                if os.path.exists(temp_gif):
                    os.remove(temp_gif)
            except:
                pass
            raise

    # Helper function to upload files to litterbox.catbox.moe
    async def upload_to_litterbox(file_path):
        """Upload a file to litterbox.catbox.moe and return the URL.
        
        The uploaded file will be available for the configured duration before expiration.
        This is used as a fallback when files exceed the configured size limit.
        """
        debug_log(f"Uploading file to litterbox.catbox.moe: {file_path}", type_="INFO")
        
        try:
            # Read the file content first
            with open(file_path, 'rb') as f:
                file_content = f.read()
            
            async with aiohttp.ClientSession() as session:
                # Prepare the file for upload
                data = aiohttp.FormData()
                data.add_field('fileToUpload', file_content, filename=os.path.basename(file_path))
                data.add_field('reqtype', 'fileupload')
                data.add_field('time', getConfigData().get(LITTERBOX_EXPIRY_KEY, "24h"))  # Use configured expiry time
                
                # Upload the file
                async with session.post('https://litterbox.catbox.moe/resources/internals/api.php', data=data) as response:
                    if response.status == 200:
                        url = await response.text()
                        if url.startswith('https://'):
                            debug_log(f"File uploaded successfully: {url}", type_="INFO")
                            return url
                        else:
                            raise Exception(f"Invalid response from litterbox: {url}")
                    else:
                        raise Exception(f"Failed to upload file: HTTP {response.status}")
        except Exception as e:
            debug_log(f"Error uploading to litterbox: {str(e)}", type_="ERROR")
            raise

    @bot.command(name="optimize", description="Optimize GIF to reduce file size using Giflossy")
    async def optimize_command(ctx, *, args: str = ""):
        await ctx.message.delete()
        
        # Handle debug command
        if args.lower() == "debug":
            current_debug = getConfigData().get(DEBUG_ENABLED_KEY, False)
            new_debug = not current_debug
            updateConfigData(DEBUG_ENABLED_KEY, new_debug)
            status = "enabled" if new_debug else "disabled"
            debug_log(f"Debug mode {status}", type_="INFO")
            await ctx.send(f"Debug mode {status}")
            return
            
        # Handle setup command
        if args.lower() == "setup":
            setup_text = (
                "**Giflossy Docker Setup Guide**\n\n"
                "1. Create and verify a Docker account:\n"
                "   - Go to https://hub.docker.com/signup\n"
                "   - This is required before you can pull Docker images\n\n"
                "2. Install Docker:\n"
                "   - Windows/Mac: Download Docker Desktop from docker.com\n"
                "   - Linux: Install docker package\n\n"
                "3. Pull required images:\n"
                "   ```bash\n"
                "   docker pull dylanninin/giflossy:latest\n"
                "   docker pull jrottenberg/ffmpeg:latest\n"
                "   ```\n\n"
                "4. Test containers:\n"
                "   ```bash\n"
                "   docker run --rm dylanninin/giflossy gifsicle --help\n"
                "   docker run --rm jrottenberg/ffmpeg ffmpeg -version\n"
                "   ```\n"
                "   If you see the help text, the containers are working.\n\n"
                "5. Optional settings:\n"
                "   - Set download path: `<p>optimize path <path>`\n"
                "   - Enable persistent storage: `<p>optimize persistent`\n"
                "   - Set litterbox expiry time: `<p>optimize lb <1|12|24|72>`\n\n"
                "6. Start optimizing:\n"
                "   ```\n"
                "   <p>optimize <gif_url> [--lossy=<value>] [--speed=<factor>]\n"
                "   ```"
            )
            msg = await ctx.send(setup_text)
            await asyncio.sleep(30)
            await msg.delete()
            return
            
        # Handle path command
        if args.lower().startswith("path "):
            path = args[5:].strip()
            try:
                os.makedirs(path, exist_ok=True)
                updateConfigData(DOWNLOAD_PATH_KEY, path)
                debug_log(f"Download path updated to: {path}", type_="INFO")
                await ctx.send(f"Download path set to: {path}")
            except Exception as e:
                debug_log(f"Error setting path: {str(e)}", type_="ERROR")
                await ctx.send(f"Error setting path: {str(e)}")
            return
            
        # Handle status command
        if args.lower() == "status":
            msg = await ctx.send("Checking Giflossy configuration...")
            try:
                # Get current configuration
                download_path = getConfigData().get(DOWNLOAD_PATH_KEY)
                debug_enabled = getConfigData().get(DEBUG_ENABLED_KEY, False)
                persistent_enabled = getConfigData().get(PERSISTENT_STORAGE_KEY, False)
                
                # Test giflossy
                giflossy_version = await run_docker_cmd("docker run --rm dylanninin/giflossy gifsicle --version")
                # Clean up the version output to remove warranty text
                giflossy_version = giflossy_version.split('\n')[0]  # Get just the first line
                giflossy_version = giflossy_version.strip()  # Remove newlines
                
                # Check if download path exists and is writable
                path_exists = os.path.exists(download_path)
                path_writable = os.access(download_path, os.W_OK) if path_exists else False
                
                # Create status message content
                status_content = (
                    f"**Docker Giflossy**: Working\n"
                    f"```{giflossy_version}```\n"
                    f"**Download Path**:\n"
                    f"```{download_path}```\n"
                    f"**Path Status**: {'Exists' if path_exists else 'Missing'}, {'Writable' if path_writable else 'Not writable'}\n\n"
                    f"**Features**:\n"
                    f"{'Enabled' if debug_enabled else 'Disabled'} Debug Mode\n"
                    f"{'Enabled' if persistent_enabled else 'Disabled'} Persistent Storage\n"
                    f"**Litterbox**: {getConfigData().get(LITTERBOX_EXPIRY_KEY, '24h')} expiry\n\n"
                    f"**Default Settings**:\n"
                    f"• Lossy Level: 30\n"
                    f"• Speed Factor: 1.0\n"
                    f"• Storage: gifs subfolder when persistent\n"
                    f"• Litterbox Expiry: {getConfigData().get(LITTERBOX_EXPIRY_KEY, '24h')}"
                )
                
                # Save current private setting and temporarily disable it
                current_private = getConfigData().get("private")
                updateConfigData("private", False)
                
                # Send embed
                await forwardEmbedMethod(
                    channel_id=ctx.channel.id,
                    content=status_content,
                    title="GIF Optimizer Status"
                )
                
                # Restore original private setting
                updateConfigData("private", current_private)
                
                debug_log("Status check successful", type_="INFO")
                await msg.delete()
            except Exception as e:
                error_msg = f"Error checking status: {str(e)}"
                debug_log(error_msg, type_="ERROR")
                await msg.edit(content=error_msg)
            return

        # Handle persistent storage command
        if args.lower() == "persistent":
            current_persistent = getConfigData().get(PERSISTENT_STORAGE_KEY, False)
            new_persistent = not current_persistent
            updateConfigData(PERSISTENT_STORAGE_KEY, new_persistent)
            status = "enabled" if new_persistent else "disabled"
            debug_log(f"Persistent storage {status}", type_="INFO")
            await ctx.send(f"Persistent storage {status}")
            return
            
        # Handle litterbox command
        if args.lower().startswith("lb "):
            time = args[3:].strip().lower()
            valid_times = {"1": "1h", "12": "12h", "24": "24h", "72": "72h"}
            if time in valid_times:
                updateConfigData(LITTERBOX_EXPIRY_KEY, valid_times[time])
                debug_log(f"Litterbox expiry time updated to: {valid_times[time]}", type_="INFO")
                await ctx.send(f"Litterbox file expiry set to {valid_times[time]}")
            else:
                debug_log(f"Invalid litterbox time attempted: {time}", type_="ERROR")
                await ctx.send("Invalid time. Use 1, 12, 24, or 72 hours")
<<<<<<< HEAD
            return

        # Handle file size limit command
        if args.lower().startswith("limit "):
            size = args[6:].strip()
            try:
                size_mb = float(size)
                updateConfigData(MAX_FILESIZE_KEY, size_mb)
                debug_log(f"Max file size updated to: {size_mb}MB", type_="INFO")
                await ctx.send(f"Litterbox upload limit set to {size_mb}MB")
            except ValueError:
                debug_log(f"Invalid size attempted: {size}", type_="ERROR")
                await ctx.send("Invalid size. Provide a number in MB")
            return

        # Handle detailed results toggle
        if args.lower() == "results":
            current_results = getConfigData().get(DETAILED_RESULTS_KEY, False)
            new_results = not current_results
            updateConfigData(DETAILED_RESULTS_KEY, new_results)
            status = "enabled" if new_results else "disabled"
            debug_log(f"Detailed results {status}", type_="INFO")
            await ctx.send(f"Detailed results {status}")
=======
>>>>>>> 53fe60df
            return
        
        # Parse arguments for optimization
        parsed_args = parse_args(args)
        gif_url = parsed_args["url"]
        lossy_value = parsed_args["lossy"]
        speed_factor = parsed_args["speed"]
        
        # Check for file attachment
        if ctx.message.attachments:
            if len(ctx.message.attachments) > 1:
                await ctx.send("Please attach only one GIF file")
                return
            attachment = ctx.message.attachments[0]
            gif_url = attachment.url
            debug_log(f"Using attached file: {attachment.filename}", type_="INFO")
        elif not gif_url:
            await ctx.send("Please provide a GIF URL or attach a GIF file")
            return
        
        msg = await ctx.send("Processing GIF...")
        
        try:
            # Clean up any existing files first
            work_dir = ensure_download_dir(persistent=True, workdir=True)
            output_dir = ensure_download_dir(persistent=True)
            debug_log(f"Work directory: {work_dir}", type_="DEBUG")
            debug_log(f"Output directory: {output_dir}", type_="DEBUG")
            
            for file in ["input.gif", "speed_modified.gif", "optimized.gif"]:
                try:
                    os.remove(os.path.join(work_dir, file))
                    debug_log(f"Cleaned up existing file: {file}", type_="INFO")
                except:
                    pass
            
            # Download GIF
            await msg.edit(content="Downloading GIF...")
            gif_path = os.path.join(work_dir, "input.gif")
            async with aiohttp.ClientSession() as session:
                async with session.get(gif_url) as response:
                    if response.status == 200:
                        with open(gif_path, 'wb') as f:
                            while True:
                                chunk = await response.content.read(8192)
                                if not chunk:
                                    break
                                f.write(chunk)
                        debug_log(f"Downloaded GIF to: {gif_path}", type_="INFO")
                    else:
                        raise Exception(f"Download failed with status {response.status}")
            
            # Verify input file exists
            if not os.path.exists(gif_path):
                raise Exception("Input GIF file not found after download")
            
            # Generate unique filename based on original filename or URL
            original_filename = ""
            if ctx.message.attachments:
                original_filename = os.path.splitext(ctx.message.attachments[0].filename)[0]
            else:
                original_filename = os.path.splitext(os.path.basename(gif_url))[0]
            
            # Clean filename and add timestamp
            original_filename = re.sub(r'[^\w\-_]', '_', original_filename)
            timestamp = datetime.now().strftime("%Y%m%d_%H%M%S")
            optimized_filename = f"{original_filename}_{timestamp}_optimized.gif"
            
            # Store original size before optimization
            original_size = os.path.getsize(gif_path) / (1024 * 1024)  # Convert to MB
            debug_log(f"Original GIF size: {original_size:.2f}MB", type_="INFO")
            
            # Modify speed if specified
            if speed_factor != 1.0:
                await msg.edit(content=f"Modifying GIF speed to {speed_factor}x...")
                speed_modified_gif = os.path.join(work_dir, "speed_modified.gif")
                await modify_gif_speed(gif_path, speed_modified_gif, speed_factor)
                gif_path = speed_modified_gif  # Use speed-modified GIF for optimization
            
            # Optimize with Giflossy
            await msg.edit(content=f"Optimizing GIF with lossy={lossy_value}...")
            optimized_gif = os.path.join(work_dir, "optimized.gif")
            giflossy_cmd = (
                f'docker run --rm -v "{work_dir}:/src" -v "{work_dir}:/dest" dylanninin/giflossy '
                f'gifsicle --lossy={lossy_value} /src/{os.path.basename(gif_path)} -o /dest/optimized.gif'
            )
            debug_log(f"Giflossy command: {giflossy_cmd}", type_="DEBUG")
            await run_docker_cmd(giflossy_cmd)
            
            if os.path.exists(optimized_gif):
                # Check file size
                optimized_size = os.path.getsize(optimized_gif) / (1024 * 1024)  # Convert to MB
                debug_log(f"Optimized GIF size: {optimized_size:.2f}MB", type_="INFO")
                
                # Calculate size reduction percentage
                size_reduction = ((original_size - optimized_size) / original_size) * 100
                debug_log(f"Size reduction: {size_reduction:.1f}%", type_="INFO")
                
                max_size = getConfigData().get(MAX_FILESIZE_KEY, 8)
                # If still over the limit, try one more time with higher lossy value
                if optimized_size > max_size and lossy_value < 50:
                    debug_log("GIF still too large, trying again with higher lossy value", type_="INFO")
                    giflossy_cmd = (
                        f'docker run --rm -v "{work_dir}:/src" -v "{work_dir}:/dest" dylanninin/giflossy '
                        f'gifsicle --lossy=50 /src/{os.path.basename(gif_path)} -o /dest/optimized.gif'
                    )
                    debug_log(f"Second Giflossy command: {giflossy_cmd}", type_="DEBUG")
                    await run_docker_cmd(giflossy_cmd)
                    
                    # Check size again
                    if os.path.exists(optimized_gif):
                        optimized_size = os.path.getsize(optimized_gif) / (1024 * 1024)
                        debug_log(f"Second optimization size: {optimized_size:.2f}MB", type_="INFO")
                        
                        # Recalculate size reduction percentage
                        size_reduction = ((original_size - optimized_size) / original_size) * 100
                        debug_log(f"Size reduction after second attempt: {size_reduction:.1f}%", type_="INFO")
                        
                        if optimized_size > max_size:
                            debug_log("GIF still too large after second optimization", type_="WARNING")
                            # Move optimized file to output directory
                            output_path = os.path.join(output_dir, optimized_filename)
                            shutil.move(optimized_gif, output_path)
<<<<<<< HEAD
                            await msg.edit(content=f"File size exceeds {max_size}MB. Uploading to litterbox...")
                            try:
                                litterbox_url = await upload_to_litterbox(output_path)
                                if getConfigData().get(DETAILED_RESULTS_KEY, False):
                                    await ctx.send(
                                        f"Optimization Results\n"
                                        f"Original Size: {original_size:.2f}MB\n"
                                        f"Optimized Size: {optimized_size:.2f}MB\n"
                                        f"Size Reduction: {size_reduction:.1f}%\n"
                                        f"Lossy Level: {lossy_value}\n"
                                        f"Speed Factor: {speed_factor}\n"
                                        f"URL: {litterbox_url}\n"
                                        f"Expires: {getConfigData().get(LITTERBOX_EXPIRY_KEY, '24h')}"
                                    )
                                else:
                                    await ctx.send(litterbox_url)
=======
                            await msg.edit(content="File size exceeds Discord's 8MB limit. Uploading to litterbox...")
                            try:
                                litterbox_url = await upload_to_litterbox(output_path)
                                await ctx.send(
                                    f"**Optimization Results**\n"
                                    f"• Original Size: {original_size:.2f}MB\n"
                                    f"• Optimized Size: {optimized_size:.2f}MB\n"
                                    f"• Size Reduction: {size_reduction:.1f}%\n"
                                    f"• Lossy Level: {lossy_value}\n"
                                    f"• Speed Factor: {speed_factor}\n\n"
                                    f"**File Upload**\n"
                                    f"• Status: Uploaded to litterbox\n"
                                    f"• URL: {litterbox_url}\n"
                                    f"• Expires: {getConfigData().get(LITTERBOX_EXPIRY_KEY, '24h')}\n\n"
                                    f"Note: File exceeds Discord's 8MB limit"
                                )
>>>>>>> 53fe60df
                                await msg.delete()
                            except Exception as upload_error:
                                await msg.edit(content=f"Failed to upload to litterbox: {str(upload_error)}")
                            return
                        else:
                            # Move optimized file to output directory
                            output_path = os.path.join(output_dir, optimized_filename)
                            shutil.move(optimized_gif, output_path)
                            debug_log("GIF optimized successfully on second attempt", type_="INFO")
                    else:
                        debug_log("Second optimization failed", type_="WARNING")
                        await ctx.send("GIF optimization failed. Please try again.")
                        await msg.delete()
                        return
                else:
                    # Move optimized file to output directory
                    output_path = os.path.join(output_dir, optimized_filename)
                    shutil.move(optimized_gif, output_path)
                    debug_log("GIF optimized successfully", type_="INFO")
            else:
                debug_log("GIF optimization failed", type_="WARNING")
                await ctx.send("GIF optimization failed. Please try again.")
                await msg.delete()
                return
            
            # Check final file size before sending
            final_size = os.path.getsize(output_path) / (1024 * 1024)  # Convert to MB
<<<<<<< HEAD
            max_size = getConfigData().get(MAX_FILESIZE_KEY, 8)
            if final_size > max_size:
                await msg.edit(content=f"File size exceeds {max_size}MB. Uploading to litterbox.catbox.moe...")
                try:
                    litterbox_url = await upload_to_litterbox(output_path)
                    if getConfigData().get(DETAILED_RESULTS_KEY, False):
                        await ctx.send(
                            f"Optimization Results\n"
                            f"Original Size: {original_size:.2f}MB\n"
                            f"Optimized Size: {final_size:.2f}MB\n"
                            f"Size Reduction: {size_reduction:.1f}%\n"
                            f"Lossy Level: {lossy_value}\n"
                            f"Speed Factor: {speed_factor}\n"
                            f"URL: {litterbox_url}\n"
                            f"Expires: {getConfigData().get(LITTERBOX_EXPIRY_KEY, '24h')}"
                        )
                    else:
                        await ctx.send(litterbox_url)
=======
            if final_size > 8:
                await msg.edit(content="File size exceeds Discord's 8MB limit. Uploading to litterbox.catbox.moe...")
                try:
                    litterbox_url = await upload_to_litterbox(output_path)
                    await ctx.send(
                        f"**Optimization Results**\n"
                        f"• Original Size: {original_size:.2f}MB\n"
                        f"• Optimized Size: {final_size:.2f}MB\n"
                        f"• Size Reduction: {size_reduction:.1f}%\n"
                        f"• Lossy Level: {lossy_value}\n"
                        f"• Speed Factor: {speed_factor}\n\n"
                        f"**File Upload**\n"
                        f"• Status: Uploaded to litterbox\n"
                        f"• URL: {litterbox_url}\n"
                        f"• Expires: {getConfigData().get(LITTERBOX_EXPIRY_KEY, '24h')}\n\n"
                        f"Note: File exceeds Discord's 8MB limit"
                    )
>>>>>>> 53fe60df
                    await msg.delete()
                except Exception as upload_error:
                    await msg.edit(content=f"Failed to upload to litterbox: {str(upload_error)}")
                return
                
            # Send the optimized GIF
            await msg.edit(content="Sending optimized GIF...")
            
            # Calculate and display size reduction
            size_reduction = ((original_size - final_size) / original_size) * 100
            if getConfigData().get(DETAILED_RESULTS_KEY, False):
                await ctx.send(
                    f"Optimization Results\n"
                    f"Original Size: {original_size:.2f}MB\n"
                    f"Optimized Size: {final_size:.2f}MB\n"
                    f"Size Reduction: {size_reduction:.1f}%\n"
                    f"Lossy Level: {lossy_value}\n"
                    f"Speed Factor: {speed_factor}",
                    file=discord.File(output_path)
                )
            else:
                await ctx.send(
                    f"GIF Size: {final_size:.2f}MB (Reduced by {size_reduction:.1f}%) [Lossy: {lossy_value}, Speed: {speed_factor}]",
                    file=discord.File(output_path)
                )
                
            await msg.delete()
            
            # Clean up workdir
            try:
                debug_log("Cleaning up temporary files", type_="INFO")
                for file in ["input.gif"]:
                    try:
                        os.remove(os.path.join(work_dir, file))
                        debug_log(f"Cleaned up work file: {file}", type_="INFO")
                    except:
                        pass
                debug_log(f"Kept optimized GIF file in persistent storage: {output_path}", type_="INFO")
            except Exception as e:
                debug_log(f"Cleanup error: {str(e)}", type_="WARNING")
            
        except Exception as e:
            error_msg = f"Error: {str(e)}"
            debug_log(error_msg, type_="ERROR")
            await msg.edit(content=error_msg)

# Initialize the script
gif_optimizer_script() <|MERGE_RESOLUTION|>--- conflicted
+++ resolved
@@ -494,7 +494,7 @@
             else:
                 debug_log(f"Invalid litterbox time attempted: {time}", type_="ERROR")
                 await ctx.send("Invalid time. Use 1, 12, 24, or 72 hours")
-<<<<<<< HEAD
+
             return
 
         # Handle file size limit command
@@ -518,8 +518,6 @@
             status = "enabled" if new_results else "disabled"
             debug_log(f"Detailed results {status}", type_="INFO")
             await ctx.send(f"Detailed results {status}")
-=======
->>>>>>> 53fe60df
             return
         
         # Parse arguments for optimization
@@ -643,7 +641,7 @@
                             # Move optimized file to output directory
                             output_path = os.path.join(output_dir, optimized_filename)
                             shutil.move(optimized_gif, output_path)
-<<<<<<< HEAD
+
                             await msg.edit(content=f"File size exceeds {max_size}MB. Uploading to litterbox...")
                             try:
                                 litterbox_url = await upload_to_litterbox(output_path)
@@ -660,24 +658,7 @@
                                     )
                                 else:
                                     await ctx.send(litterbox_url)
-=======
-                            await msg.edit(content="File size exceeds Discord's 8MB limit. Uploading to litterbox...")
-                            try:
-                                litterbox_url = await upload_to_litterbox(output_path)
-                                await ctx.send(
-                                    f"**Optimization Results**\n"
-                                    f"• Original Size: {original_size:.2f}MB\n"
-                                    f"• Optimized Size: {optimized_size:.2f}MB\n"
-                                    f"• Size Reduction: {size_reduction:.1f}%\n"
-                                    f"• Lossy Level: {lossy_value}\n"
-                                    f"• Speed Factor: {speed_factor}\n\n"
-                                    f"**File Upload**\n"
-                                    f"• Status: Uploaded to litterbox\n"
-                                    f"• URL: {litterbox_url}\n"
-                                    f"• Expires: {getConfigData().get(LITTERBOX_EXPIRY_KEY, '24h')}\n\n"
-                                    f"Note: File exceeds Discord's 8MB limit"
-                                )
->>>>>>> 53fe60df
+
                                 await msg.delete()
                             except Exception as upload_error:
                                 await msg.edit(content=f"Failed to upload to litterbox: {str(upload_error)}")
@@ -705,7 +686,6 @@
             
             # Check final file size before sending
             final_size = os.path.getsize(output_path) / (1024 * 1024)  # Convert to MB
-<<<<<<< HEAD
             max_size = getConfigData().get(MAX_FILESIZE_KEY, 8)
             if final_size > max_size:
                 await msg.edit(content=f"File size exceeds {max_size}MB. Uploading to litterbox.catbox.moe...")
@@ -724,7 +704,7 @@
                         )
                     else:
                         await ctx.send(litterbox_url)
-=======
+                        
             if final_size > 8:
                 await msg.edit(content="File size exceeds Discord's 8MB limit. Uploading to litterbox.catbox.moe...")
                 try:
@@ -742,7 +722,7 @@
                         f"• Expires: {getConfigData().get(LITTERBOX_EXPIRY_KEY, '24h')}\n\n"
                         f"Note: File exceeds Discord's 8MB limit"
                     )
->>>>>>> 53fe60df
+
                     await msg.delete()
                 except Exception as upload_error:
                     await msg.edit(content=f"Failed to upload to litterbox: {str(upload_error)}")
